
<<<<<<< HEAD
import { MemoOptions, batch, createRenderEffect } from "solid-js";
import { createUnownedMemo, getGetter } from "../helper/util";
=======
import { CircularGetterError, createUnownedMemo, getGetter } from "../helper/util";
import { MemoOptions, batch, createRenderEffect, mapArray } from "solid-js";
>>>>>>> 5211c29e
import { ReactiveHandler } from "./reactive";
import { Cache } from "../helper/type";

/**
 * Like {@link ReactiveHandler}, but memoizes getters.
 * To avoid having to manually dispose the memoized proxy, each memo is created through {@link createUnownedMemo}.
 * The eventual getter contained in the {@link PropertyDescriptor} returned by the {@link getOwnPropertyDescriptor} trap will NOT be memoized, because memos are binded and a raw getter may be called by other means.
 * Getters are bound to the reactive object, so they'll be called without memoization if the current receiver is not the memoized proxy.
 * Changes on the raw object are not detected by the memos.
 * Here, {@link batch} is used to wait until the {@link Cache} is updated to fire the notifications fired by the base class
 */
export class MemoHandler extends ReactiveHandler {
	#cache: Cache<object> = Object.create(null);

    /**
     * Gets the {@link Cache} of a memoized object
     * @param obj The memoized object
     */
    static getCache<T extends object>(obj: T) { return this.getProxy(obj as MemoHandler).#cache as Cache<T>; }

    /**
     * Deletes the memo of a property and notifies its update, thus forcing the memo to be recreated
     * @param obj The object containing the property
     * @param k The key of the property
     * @returns Whether there was something to update
     */
    static resetMemo<T extends object>(obj: T, k: keyof T) {
        delete this.getCache(obj)[k];
        return this.prototype.update(obj, k);
    }

    /**
     * Reads every property of a memoized object under a reactive context to ensure that it gets memoized
     * @param obj The memoized object
     */
    static ensureMemo<T extends object>(obj: T) {
        createRenderEffect(mapArray(() => Reflect.ownKeys(obj) as (keyof T)[], k => {
            createRenderEffect(() => obj[k]); // This needs to be tracked because the memoized function could change
        }));
    }
    
    /**
     * -
     * If the property has a getter, it creates a binded memo on the {@link Cache} if necessary.
     * This does NOT return the value contained in {@link t} to avoid multiple executions of the getter, so the memos won't change when interacting with the raw object directly.
     * @inheritdoc
     */
    get<T extends object, K extends keyof T>(t: T, k: K, r: T) {
		const cache = MemoHandler.getCache(t);
        var f = cache[k];
        
        if (f === null || r !== MemoHandler.getProxy(t)) // If the receiver is not the proxy it means that the current memoized object is the prototype of something else, in this case we can't use the memoized getters since they're bound to the proxy
            return super.get(t, k, r);
        
        if (!f) {
            const get = getGetter(t, k);
            if (!get) return cache[k] = null, super.get(t, k, r);
            f = this.memoize(t, k, get);
        }

        this.track(t, k);
        return f();
	}

    /**
     * -
     * Deletes the {@link k} property from {@link t}'s {@link Cache} IF there actually WAS a property
     * @inheritdoc
     */
	deleteProperty<T extends object, K extends keyof T>(t: T, k: K) {
		const own = Object.hasOwn(t, k); // Only things that are "own" get actually deleted, although the operation returns `true` anyway
        return batch(() => {
            if (!super.deleteProperty(t, k)) return false;
            if (own) delete MemoHandler.getCache(t)[k];
            return true;
        });
	}
    
    /**
     * -
     * Deletes the {@link k} property from {@link t}'s {@link Cache} IF {@link desc} has a getter, otherwise it marks the property has not memoizable
     * @inheritdoc
     */
    defineProperty<T extends object, K extends keyof T>(t: T, k: K, desc: TypedPropertyDescriptor<T[K]>) {
        return batch(() => {
            if (!super.defineProperty(t, k, desc)) return false;
            const cache = MemoHandler.getCache(t);
            if (desc.get) delete cache[k];
            else cache[k] = null;
            return true;
        });
	}

    /**
     * -
     * Deletes every NOT own property from {@link t}'s {@link Cache} IF the prototype actually changed
     * @inheritdoc
     */
	setPrototypeOf(t: object, proto: object | null, force = false) {
        if (!force && proto === Reflect.getPrototypeOf(t)) return true;
        return batch(() => {
            const out = super.setPrototypeOf(t, proto, true);
            const store = MemoHandler.getStore(t), cache = MemoHandler.getCache(t);
            for (const k of Reflect.ownKeys(store) as (keyof typeof cache)[])
                if (!Object.hasOwn(t, k))
                    delete cache[k];
            return out;
        });
	}

    /**
     * Creates a memo for a property and saves it on {@link t}'s {@link Cache}.
     * The memo is created through {@link createUnownedMemo}
     * @param t The object containing the property
     * @param k The key of the property
     * @param f The original getter of the property
     */
    memoize<T extends object, K extends keyof T>(t: T, k: K, f: (this: T) => T[K]) {
        const proxy = MemoHandler.getProxy(t);
        const cache = MemoHandler.getCache(t);
        const config: MemoOptions<T[K]> = { name: this.tag(t, k), equals: (a, b) => this.compare(t, k, a, b) };
        return cache[k] = createUnownedMemo(f.bind(proxy), config);
    }
}<|MERGE_RESOLUTION|>--- conflicted
+++ resolved
@@ -1,11 +1,6 @@
 
-<<<<<<< HEAD
-import { MemoOptions, batch, createRenderEffect } from "solid-js";
-import { createUnownedMemo, getGetter } from "../helper/util";
-=======
-import { CircularGetterError, createUnownedMemo, getGetter } from "../helper/util";
+import { CircularMemoError, createUnownedMemo, getGetter } from "../helper/util";
 import { MemoOptions, batch, createRenderEffect, mapArray } from "solid-js";
->>>>>>> 5211c29e
 import { ReactiveHandler } from "./reactive";
 import { Cache } from "../helper/type";
 
@@ -43,7 +38,7 @@
      */
     static ensureMemo<T extends object>(obj: T) {
         createRenderEffect(mapArray(() => Reflect.ownKeys(obj) as (keyof T)[], k => {
-            createRenderEffect(() => obj[k]); // This needs to be tracked because the memoized function could change
+            createRenderEffect(() => obj[k]); // This needs to be tracked because the memoized function could be replaced
         }));
     }
     
